--- conflicted
+++ resolved
@@ -49,11 +49,7 @@
       - name: Install netneurotools
         run: |
           python -m pip install --upgrade pip
-<<<<<<< HEAD
           python -m pip install '.[test,extra]'
-=======
-          python -m pip install '.[test,numba]'
->>>>>>> 7a0fd198
       - name: Print netneurotools version
         run: python -c "import netneurotools; print(netneurotools.__version__)" 
       - name: Run tests
