--- conflicted
+++ resolved
@@ -74,7 +74,8 @@
 
 def plot_mod_heatmap(data, communities, *, inds=None, edgecolor='black',
                      ax=None, figsize=(6.4, 4.8), xlabels=None, ylabels=None,
-                     xlabelrotation=90, ylabelrotation=0, **kwargs):
+                     xlabelrotation=90, ylabelrotation=0, cbar=True, 
+                     **kwargs):
     """
     Plots `data` as heatmap with borders drawn around `communities`
 
@@ -101,6 +102,8 @@
     {x,y}labelrotation : float, optional
         Angle of the rotation of the labels. Available only if `{x,y}labels`
         provided. Default : xlabelrotation: 90, ylabelrotation: 0
+    cbar : bool, optional
+        Whether to plot colorbar. Default: True
     kwargs : key-value mapping
         Keyword arguments for `plt.pcolormesh()`
 
@@ -118,9 +121,6 @@
         fig, ax = plt.subplots(1, 1, figsize=figsize)
 
     # plot data re-ordered based on community and node strength
-<<<<<<< HEAD
-    ax.imshow(data[np.ix_(inds, inds)], **kwargs)
-=======
     plot_data = np.ma.masked_where(np.eye(len(data)), data[np.ix_(inds, inds)])
     coll = ax.pcolormesh(plot_data, edgecolor='none', **kwargs)
     ax.set(xlim=(0, plot_data.shape[1]), ylim=(0, plot_data.shape[0]))
@@ -132,10 +132,10 @@
     ax.invert_yaxis()
 
     # plot the colorbar
-    cb = ax.figure.colorbar(coll)
-    if kwargs.get('rasterized', False):
-        cb.solids.set_rasterized(True)
->>>>>>> cd5f8a4d
+    if cbar:
+      cb = ax.figure.colorbar(coll)
+      if kwargs.get('rasterized', False):
+          cb.solids.set_rasterized(True)
 
     # draw borders around communities
     bounds = _grid_communities(communities)
