--- conflicted
+++ resolved
@@ -10,15 +10,10 @@
 from tqdm import tqdm
 from itertools import combinations
 from scipy import optimize, spatial, special, stats as sstats
-<<<<<<< HEAD
-from scipy.stats.stats import _chk2_asarray
-from scipy.spatial.distance import squareform, pdist
-=======
 try:  # scipy >= 1.8.0
     from scipy.stats._stats_py import _chk2_asarray
 except ImportError:  # scipy < 1.8.0
     from scipy.stats.stats import _chk2_asarray
->>>>>>> 3b4b5df6
 from sklearn.utils.validation import check_random_state
 from sklearn.linear_model import LinearRegression
 
