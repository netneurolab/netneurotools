--- conflicted
+++ resolved
@@ -66,25 +66,17 @@
 requires = ["setuptools", "versioneer[toml]"]
 build-backend = "setuptools.build_meta"
 
-<<<<<<< HEAD
 [tool.setuptools]
 include-package-data = true
 
 [tool.setuptools.packages.find]
 include = [
-	"netneurotools",
-	"netneurotools.*"
+  "netneurotools",
+  "netneurotools.*"
 ]
 
 [tool.setuptools.package-data]
 "*" = ["*.json", "*.bib"]
-=======
-[tool.setuptools.packages.find]
-include = [
-  "netneurotools",
-  "netneurotools.*"
-]
->>>>>>> 672d4020
 
 [tool.setuptools.dynamic]
 version = {attr = "netneurotools.__version__"}
